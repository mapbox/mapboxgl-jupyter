import os
import json
import pytest
import pandas as pd
from pandas.util.testing import assert_frame_equal

from matplotlib.pyplot import imread

from mapboxgl.utils import (df_to_geojson, scale_between, create_radius_stops,
                            create_weight_stops, create_numeric_stops, create_color_stops, 
                            img_encode, rgb_tuple_from_str, color_map, height_map)


@pytest.fixture()
def df():
    return pd.read_csv('tests/points.csv')


@pytest.fixture()
def df_no_properties():
    df = pd.read_csv('tests/points.csv')
    return df[['lon', 'lat']]


def test_df_geojson(df):
    features = df_to_geojson(df)['features']
    assert len(features) == 3


def test_df_properties(df):
    features = df_to_geojson(df, properties=['Avg Medicare Payments'])[
        'features']
    assert tuple(features[0]['properties'].keys()) == ('Avg Medicare Payments',)


def test_df_no_properties(df_no_properties):
    features = df_to_geojson(df_no_properties)[
        'features']
    assert tuple(features[0]['properties'].keys()) == ()


def test_df_geojson_file(df):
    features = df_to_geojson(df, filename='out.geojson')
    with open('out.geojson', 'r') as f:
        testdata = json.load(f)
    assert len(testdata['features']) == 3


def test_scale_between():
    scale = scale_between(0, 1, 4)
    assert scale == [0.0, 0.25, 0.5, 0.75]


def test_scale_between_valueError():
    """Create radius stops raises ValueError"""
    with pytest.raises(ValueError):
        scale_between(1, 0, 10)


def test_scale_between_maxMin():
    """Create radius stops raises ValueError"""
    scale = scale_between(0,1,1)
    assert scale == [0,1]


def test_color_stops():
    """Create color stops from breaks using colorBrewer"""
    stops = create_color_stops([0, 1, 2], colors='YlGn')
    assert stops == [[0,"rgb(247,252,185)"], [1,"rgb(173,221,142)"], [2,"rgb(49,163,84)"]]


def test_color_stops_custom():
    """Create color stops from custom color breaks"""
    stops = create_color_stops([0, 1, 2], colors=['red', 'yellow', 'green'])
    assert stops == [[0,"red"], [1,"yellow"], [2,"green"]]


def test_color_stops_custom_invalid():
    """Create invalid color stops from custom color breaks and throw value error"""
    with pytest.raises(ValueError):
        create_color_stops([0, 1, 2], colors=['x', 'yellow', 'green'])


def test_color_stops_custom_null():
    """Create invalid number of color stops that do not match the number of breaks"""
    with pytest.raises(ValueError):
        create_color_stops([0, 1, 2], colors=['red', 'yellow', 'green', 'grey'])


def test_create_radius_stops(df):
    domain = [7678.214347826088, 5793.63142857143, 1200]
    radius_stops = create_radius_stops(domain, 1, 10)
    assert radius_stops == [[7678.214347826088, 1.0], [5793.63142857143, 4.0], [1200, 7.0]]


def test_create_weight_stops(df):
    res = create_weight_stops([1, 2, 3, 4])
    assert res == [[1, 0.0], [2, 0.25], [3, 0.5], [4, 0.75]]


def test_img_encode():
    image_path = os.path.join(os.path.dirname(__file__), 'mosaic.png')
    image = imread(image_path)
    assert img_encode(image).startswith('data:image/png;base64')


def test_rgb_tuple_from_str():
    """Extract RGB values as tuple from string RGB color representation"""
    assert rgb_tuple_from_str('rgb(122,43,17)') == (122, 43, 17)


def test_rgb_tuple_from_str_rgba():
    """Extract RGBA values as tuple from string RGBA color representation"""
    assert rgb_tuple_from_str('rgba(122,43,17,0.5)') == (122, 43, 17, 0.5)


def test_rgb_tuple_from_str_hex():
    """Extract RGB(A) values as tuple from string HEX color representation"""
    assert rgb_tuple_from_str('#bada55') == (186, 218, 85)


def test_rgb_tuple_from_str_english():
    """Extract RGB(A) values as tuple from limited English color name strings"""
    assert rgb_tuple_from_str('red') == (255, 0, 0)


def test_color_map():
    """Compute color for lookup value in gradient based on color_stops argument using categorical match"""
    match_stops = [[0.0, 'rgb(255,0,255)'],['CA', 'rgb(255,0,0)'], ['NY', 'rgb(255,255,0)'], ['MA', 'rgb(0,0,255)']]
    assert color_map('CA', match_stops, default_color='gray') == 'rgb(255,0,0)'


def test_color_map_numeric_default_color():
    """Default color when look up value does not match any stop in categorical color stops"""
    match_stops = [[0.0, 'rgb(255,0,255)'],['CA', 'rgb(255,0,0)'], ['NY', 'rgb(255,255,0)'], ['MA', 'rgb(0,0,255)']]
    assert color_map(17, match_stops, 'blue') == 'blue'


def test_color_map_default_color():
    """Default color when look up value does not match any stop in categorical color stops"""
    match_stops = [[0.0, 'rgb(255,0,255)'],['CA', 'rgb(255,0,0)'], ['NY', 'rgb(255,255,0)'], ['MA', 'rgb(0,0,255)']]
    assert color_map('MI', match_stops, 'gray') == 'gray'


def test_color_map_numeric_match():
    """Get color for numeric lookup value in categorical color stops if number exists in stops"""
    match_stops = [[0.0, 'rgb(255,0,255)'],['CA', 'rgb(255,0,0)'], ['NY', 'rgb(255,255,0)'], ['MA', 'rgb(0,0,255)']]
    assert color_map(0.0, match_stops, 'green') == 'rgb(255,0,255)'


def test_color_map_interp():
    """Compute color for lookup value by interpolation of color stops"""
    interp_stops = [[0.0, 'rgb(255,0,0)'], [50.0, 'rgb(255,255,0)'], [1000.0, 'rgb(0,0,255)']]
    assert color_map(17, interp_stops, 'orange') == 'rgb(255,87,0)'


def test_color_map_interp_exact():
    """Compute color for lookup value exactly matching numeric stop in color stops"""
    interp_stops = [[0.0, 'rgb(255,0,0)'], [50.0, 'rgb(255,255,0)'], [1000.0, 'rgb(0,0,255)']]
    assert color_map(0.0, interp_stops, 'rgb(32,32,32)') == 'rgb(255,0,0)'


<<<<<<< HEAD
def test_numeric_map():
    """Map interpolated (or matched) value from numeric stops"""
    stops = [[0.0, 0], [50.0, 5000.0], [1000.0, 100000.0]]
    assert numeric_map(117.0, stops, 0.0) == 11700.0


def test_numeric_map_match():
    """Match value from numeric stops"""
    match_stops = [['road', 1.0], ['fence', 15.0], ['wall', 10.0]]
    assert numeric_map('fence', match_stops, 0.0) == 15.0


def test_numeric_map_no_stops():
    """Return default if length of stops argument is 0"""
    stops = []
    assert numeric_map(117.0, stops, 42) == 42


def test_numeric_map_default():
    """Default value when look up does not match any stop in stops"""
    stops = [[0.0, 0], [50.0, 5000.0], [1000.0, 100000.0]]
    assert numeric_map(-1.0, stops, 42) == 0


def test_numeric_map_exact():
    """Compute mapping for lookup value exactly matching numeric stop in stops"""
    stops = [[0.0, 0], [50.0, 5000.0], [1000.0, 100000.0]]
    assert numeric_map(50.0, stops, 42) == 5000.0
=======
def test_create_numeric_stops():
    """Create numeric stops from custom breaks"""
    domain = [7678.214347826088, 5793.63142857143, 1200]
    stops = create_numeric_stops(domain, 1, 10)
    assert stops == [[7678.214347826088, 1.0], [5793.63142857143, 4.0], [1200, 7.0]]


def test_height_map():
    """Interpolate height from numeric height stops"""
    stops = [[0.0, 0], [50.0, 5000.0], [1000.0, 100000.0]]
    assert height_map(117.0, stops, 0.0) == 11700.0


def test_height_map_match():
    """Interpolate height from numeric height stops"""
    match_stops = [['road', 1.0], ['fence', 15.0], ['wall', 10.0]]
    assert height_map('fence', match_stops, 0.0) == 15.0


def test_height_map_no_stops():
    """Return default if length of stops argument is 0"""
    stops = []
    assert height_map(117.0, stops, 42) == 42


def test_height_map_default():
    """Default value when look up does not match any stop in stops"""
    stops = [[0.0, 0], [50.0, 5000.0], [1000.0, 100000.0]]
    assert height_map(-1.0, stops, 42) == 0


def test_height_map_exact():
    """Compute mapping for lookup value exactly matching numeric stop in stops"""
    stops = [[0.0, 0], [50.0, 5000.0], [1000.0, 100000.0]]
    assert height_map(50.0, stops, 42) == 5000.0
>>>>>>> c97cd138
<|MERGE_RESOLUTION|>--- conflicted
+++ resolved
@@ -160,7 +160,6 @@
     assert color_map(0.0, interp_stops, 'rgb(32,32,32)') == 'rgb(255,0,0)'
 
 
-<<<<<<< HEAD
 def test_numeric_map():
     """Map interpolated (or matched) value from numeric stops"""
     stops = [[0.0, 0], [50.0, 5000.0], [1000.0, 100000.0]]
@@ -189,7 +188,8 @@
     """Compute mapping for lookup value exactly matching numeric stop in stops"""
     stops = [[0.0, 0], [50.0, 5000.0], [1000.0, 100000.0]]
     assert numeric_map(50.0, stops, 42) == 5000.0
-=======
+
+
 def test_create_numeric_stops():
     """Create numeric stops from custom breaks"""
     domain = [7678.214347826088, 5793.63142857143, 1200]
@@ -224,5 +224,4 @@
 def test_height_map_exact():
     """Compute mapping for lookup value exactly matching numeric stop in stops"""
     stops = [[0.0, 0], [50.0, 5000.0], [1000.0, 100000.0]]
-    assert height_map(50.0, stops, 42) == 5000.0
->>>>>>> c97cd138
+    assert height_map(50.0, stops, 42) == 5000.0