import os
import json
import base64
import random

from mock import patch

import pytest

from mapboxgl.viz import *
from mapboxgl.errors import TokenError
from mapboxgl.utils import create_color_stops, create_numeric_stops
from matplotlib.pyplot import imread


@pytest.fixture()
def data():
    with open('tests/points.geojson') as fh:
        return json.loads(fh.read())


@pytest.fixture()
def polygon_data():
    with open('tests/polygons.geojson') as fh:
        return json.loads(fh.read())


@pytest.fixture()
def linestring_data():
    with open('tests/linestrings.geojson') as fh:
        return json.loads(fh.read())


TOKEN = 'pk.abc123'


def test_secret_key_CircleViz(data):
    """Secret key raises a token error
    """
    secret = 'sk.abc123'
    with pytest.raises(TokenError):
        CircleViz(data, access_token=secret)


def test_secret_key_GraduatedCircleViz(data):
    """Secret key raises a token error
    """
    secret = 'sk.abc123'
    with pytest.raises(TokenError):
        GraduatedCircleViz(data, access_token=secret)


def test_secret_key_ChoroplethViz(polygon_data):
    """Secret key raises a token error
    """
    secret = 'sk.abc123'
    with pytest.raises(TokenError):
        ChoroplethViz(polygon_data, access_token=secret)


def test_secret_key_LinestringViz(linestring_data):
    """Secret key raises a token error
    """
    secret = 'sk.abc123'
    with pytest.raises(TokenError):
        LinestringViz(linestring_data, access_token=secret)


def test_token_env_CircleViz(monkeypatch, data):
    """Viz can get token from environment if not specified
    """
    monkeypatch.setenv('MAPBOX_ACCESS_TOKEN', TOKEN)
    viz = CircleViz(data, color_property="Avg Medicare Payments")
    assert TOKEN in viz.create_html()


def test_token_env_GraduatedCircleViz(monkeypatch, data):
    """Viz can get token from environment if not specified
    """
    monkeypatch.setenv('MAPBOX_ACCESS_TOKEN', TOKEN)
    viz = GraduatedCircleViz(data,
                             color_property="Avg Medicare Payments",
                             radius_property="Avg Covered Charges")
    assert TOKEN in viz.create_html()


def test_token_env_ChoroplethViz(monkeypatch, polygon_data):
    """Viz can get token from environment if not specified
    """
    monkeypatch.setenv('MAPBOX_ACCESS_TOKEN', TOKEN)
    viz = ChoroplethViz(polygon_data, color_property="density")
    assert TOKEN in viz.create_html()


def test_token_env_LinestringViz(monkeypatch, linestring_data):
    """Viz can get token from environment if not specified
    """
    monkeypatch.setenv('MAPBOX_ACCESS_TOKEN', TOKEN)
    viz = LinestringViz(linestring_data, color_property="sample")
    assert TOKEN in viz.create_html()


def test_html_color(data):
    viz = CircleViz(data,
                    color_property="Avg Medicare Payments",
                    access_token=TOKEN)
    assert "<html>" in viz.create_html()


def test_html_GraduatedCricleViz(data):
    viz = GraduatedCircleViz(data,
                             color_property="Avg Medicare Payments",
                             radius_property="Avg Covered Charges",
                             access_token=TOKEN)
    assert "<html>" in viz.create_html()


def test_html_ChoroplethViz(polygon_data):
    viz = ChoroplethViz(polygon_data,
                        color_property="density",
                        color_stops=[[0.0, "red"], [50.0, "gold"], [1000.0, "blue"]],
                        access_token=TOKEN)
    assert "<html>" in viz.create_html()


def test_html_LinestringViz(linestring_data):
    viz = LinestringViz(linestring_data,
                        color_property="sample",
                        color_stops=[[0.0, "red"], [50.0, "gold"], [1000.0, "blue"]],
                        access_token=TOKEN)
    assert "<html>" in viz.create_html()


@patch('mapboxgl.viz.display')
def test_display_CircleViz(display, data):
    """Assert that show calls the mocked display function
    """
    viz = CircleViz(data,
                    color_property="Avg Medicare Payments",
                    label_property="Avg Medicare Payments",
                    access_token=TOKEN)
    viz.show()
    display.assert_called_once()


@patch('mapboxgl.viz.display')
def test_display_GraduatedCircleViz(display, data):
    """Assert that show calls the mocked display function
    """
    viz = GraduatedCircleViz(data,
                             color_property="Avg Medicare Payments",
                             label_property="Avg Medicare Payments",
                             radius_property="Avg Covered Charges",
                             radius_function_type="match",
                             color_function_type="match",
                             radius_default=2,
                             color_default="red",
                             access_token=TOKEN)
    viz.show()
    display.assert_called_once()


@patch('mapboxgl.viz.display')
def test_display_HeatmapViz(display, data):
    """Assert that show calls the mocked display function
    """
    viz = HeatmapViz(data,
                     weight_property="Avg Medicare Payments",
                     weight_stops=[[10, 0], [100, 1]],
                     color_stops=[[0, "red"], [0.5, "blue"], [1, "green"]],
                     radius_stops=[[0, 1], [12, 30]],
                     access_token=TOKEN)
    viz.show()
    display.assert_called_once()


@patch('mapboxgl.viz.display')
def test_display_ClusteredCircleViz(display, data):
    """Assert that show calls the mocked display function
    """
    viz = ClusteredCircleViz(data,
                     radius_stops=[[10, 0], [100, 1]],
                     color_stops=[[0, "red"], [10, "blue"], [1, "green"]],
                     access_token=TOKEN)
    viz.show()
    display.assert_called_once()


@patch('mapboxgl.viz.display')
def test_display_ChoroplethViz(display, polygon_data):
    """Assert that show calls the mocked display function
    """
    viz = ChoroplethViz(polygon_data,
                        color_property="density",
                        color_stops=[[0.0, "red"], [50.0, "gold"], [1000.0, "blue"]],
                        access_token=TOKEN)
    viz.show()
    display.assert_called_once()


@patch('mapboxgl.viz.display')
def test_display_vector_ChoroplethViz(display):
    """Assert that show calls the mocked display function when using data-join technique
    for ChoroplethViz.
    """
    data = [{"id": "06", "name": "California", "density": 241.7}, 
            {"id": "11", "name": "District of Columbia", "density": 10065}, 
            {"id": "25", "name": "Massachusetts", "density": 840.2}, 
            {"id": "30", "name": "Montana", "density": 6.858}, 
            {"id": "36", "name": "New York", "density": 412.3}, 
            {"id": "49", "name": "Utah", "density": 34.3}, 
            {"id": "72", "name": "Puerto Rico", "density": 1082}]

    viz = ChoroplethViz(data, 
                        vector_url='mapbox://mapbox.us_census_states_2015',
                        vector_layer_name='states',
                        vector_join_property='STATEFP',
                        data_join_property='id',
                        color_property='density',
                        color_stops=create_color_stops([0, 50, 100, 500, 1500], colors='YlOrRd'),
                        access_token=TOKEN
                       )
    viz.show()
    display.assert_called_once()


@patch('mapboxgl.viz.display')
def test_display_vector_extruded_ChoroplethViz(display):
    """Assert that show calls the mocked display function when using data-join technique
    for ChoroplethViz.
    """
    data = [{"id": "06", "name": "California", "density": 241.7}, 
            {"id": "11", "name": "District of Columbia", "density": 10065}, 
            {"id": "25", "name": "Massachusetts", "density": 840.2}, 
            {"id": "30", "name": "Montana", "density": 6.858}, 
            {"id": "36", "name": "New York", "density": 412.3}, 
            {"id": "49", "name": "Utah", "density": 34.3}, 
            {"id": "72", "name": "Puerto Rico", "density": 1082}]

    viz = ChoroplethViz(data, 
                        vector_url='mapbox://mapbox.us_census_states_2015',
                        vector_layer_name='states',
                        vector_join_property='STATEFP',
                        data_join_property='id',
                        color_property='density',
                        color_stops=create_color_stops([0, 50, 100, 500, 1500], colors='YlOrRd'),
                        height_property='density',
                        height_stops=create_numeric_stops([0, 50, 100, 500, 1500, 10000], 0, 1000000),
                        access_token=TOKEN
                       )
    viz.show()
    display.assert_called_once()


@patch('mapboxgl.viz.display')
def test_display_LinestringViz(display, linestring_data):
    """Assert that show calls the mocked display function
    """
    viz = LinestringViz(linestring_data,
                        color_property="sample",
                        color_stops=[[0.0, "red"], [50.0, "gold"], [1000.0, "blue"]],
                        access_token=TOKEN)
    viz.show()
    display.assert_called_once()


@patch('mapboxgl.viz.display')
def test_display_vector_LinestringViz(display):
    """Assert that show calls the mocked display function when using data-join technique
    for LinestringViz.
    """
    data = [{"elevation": x, "weight": random.randint(0,100)} for x in range(0, 21000, 10)]

    viz = LinestringViz(data, 
                        vector_url='mapbox://mapbox.mapbox-terrain-v2',
                        vector_layer_name='contour',
                        vector_join_property='ele',
                        data_join_property='elevation',
                        color_property="elevation",
                        color_stops=create_color_stops([0, 50, 100, 500, 1500], colors='YlOrRd'),
                        line_width_property='weight',
                        line_width_stops=create_numeric_stops([0, 25, 50, 75, 100], 1, 6),
                        access_token=TOKEN
                       )
    viz.show()
    display.assert_called_once()


@patch('mapboxgl.viz.display')
def test_min_zoom(display, data):
    viz = GraduatedCircleViz(data,
                             color_property="Avg Medicare Payments",
                             label_property="Avg Medicare Payments",
                             radius_property="Avg Covered Charges",
                             access_token=TOKEN,
                             min_zoom=10)
    viz.show()
    display.assert_called_once()


@patch('mapboxgl.viz.display')
def test_max_zoom(display, data):
    viz = HeatmapViz(data,
                     weight_property="Avg Medicare Payments",
                     weight_stops=[[10, 0], [100, 1]],
                     color_stops=[[0, "red"], [0.5, "blue"], [1, "green"]],
                     radius_stops=[[0, 1], [12, 30]],
                     access_token=TOKEN,
                     max_zoom=5)
    viz.show()
    display.assert_called_once()


@patch('mapboxgl.viz.display')
<<<<<<< HEAD
=======
def test_display_ImageVizPath(display, data):
    """Assert that show calls the mocked display function
    """

    image_path = os.path.join(os.path.dirname(__file__), 'mosaic.png')
    coordinates = [
        [-123.40515640309, 32.08296982365502],
        [-115.92938988349292, 32.08296982365502],
        [-115.92938988349292, 38.534294809274336],
        [-123.40515640309, 38.534294809274336]][::-1]

    viz = ImageViz(image_path, coordinates, access_token=TOKEN)
    viz.show()
    display.assert_called_once()


@patch('mapboxgl.viz.display')
def test_display_ImageVizArray(display, data):
    """Assert that show calls the mocked display function
    """

    image_path = os.path.join(os.path.dirname(__file__), 'mosaic.png')
    image = imread(image_path)

    coordinates = [
        [-123.40515640309, 32.08296982365502],
        [-115.92938988349292, 32.08296982365502],
        [-115.92938988349292, 38.534294809274336],
        [-123.40515640309, 38.534294809274336]][::-1]

    viz = ImageViz(image, coordinates, access_token=TOKEN)
    viz.show()
    display.assert_called_once()


@patch('mapboxgl.viz.display')
>>>>>>> 26bdc699
def test_display_RasterTileViz(display, data):
    """Assert that show calls the mocked display function
    """
    tiles_url = 'https://a.tile.openstreetmap.org/{z}/{x}/{y}.png'
<<<<<<< HEAD
    viz = RasterTilesViz(tiles_url, access_token=TOKEN)
    viz.show()
    display.assert_called_once()
=======
    viz = RasterTilesViz(tiles_url, access_token=TOKEN)
>>>>>>> 26bdc699
<|MERGE_RESOLUTION|>--- conflicted
+++ resolved
@@ -203,15 +203,15 @@
     """Assert that show calls the mocked display function when using data-join technique
     for ChoroplethViz.
     """
-    data = [{"id": "06", "name": "California", "density": 241.7}, 
-            {"id": "11", "name": "District of Columbia", "density": 10065}, 
-            {"id": "25", "name": "Massachusetts", "density": 840.2}, 
-            {"id": "30", "name": "Montana", "density": 6.858}, 
-            {"id": "36", "name": "New York", "density": 412.3}, 
-            {"id": "49", "name": "Utah", "density": 34.3}, 
+    data = [{"id": "06", "name": "California", "density": 241.7},
+            {"id": "11", "name": "District of Columbia", "density": 10065},
+            {"id": "25", "name": "Massachusetts", "density": 840.2},
+            {"id": "30", "name": "Montana", "density": 6.858},
+            {"id": "36", "name": "New York", "density": 412.3},
+            {"id": "49", "name": "Utah", "density": 34.3},
             {"id": "72", "name": "Puerto Rico", "density": 1082}]
 
-    viz = ChoroplethViz(data, 
+    viz = ChoroplethViz(data,
                         vector_url='mapbox://mapbox.us_census_states_2015',
                         vector_layer_name='states',
                         vector_join_property='STATEFP',
@@ -229,15 +229,15 @@
     """Assert that show calls the mocked display function when using data-join technique
     for ChoroplethViz.
     """
-    data = [{"id": "06", "name": "California", "density": 241.7}, 
-            {"id": "11", "name": "District of Columbia", "density": 10065}, 
-            {"id": "25", "name": "Massachusetts", "density": 840.2}, 
-            {"id": "30", "name": "Montana", "density": 6.858}, 
-            {"id": "36", "name": "New York", "density": 412.3}, 
-            {"id": "49", "name": "Utah", "density": 34.3}, 
+    data = [{"id": "06", "name": "California", "density": 241.7},
+            {"id": "11", "name": "District of Columbia", "density": 10065},
+            {"id": "25", "name": "Massachusetts", "density": 840.2},
+            {"id": "30", "name": "Montana", "density": 6.858},
+            {"id": "36", "name": "New York", "density": 412.3},
+            {"id": "49", "name": "Utah", "density": 34.3},
             {"id": "72", "name": "Puerto Rico", "density": 1082}]
 
-    viz = ChoroplethViz(data, 
+    viz = ChoroplethViz(data,
                         vector_url='mapbox://mapbox.us_census_states_2015',
                         vector_layer_name='states',
                         vector_join_property='STATEFP',
@@ -271,7 +271,7 @@
     """
     data = [{"elevation": x, "weight": random.randint(0,100)} for x in range(0, 21000, 10)]
 
-    viz = LinestringViz(data, 
+    viz = LinestringViz(data,
                         vector_url='mapbox://mapbox.mapbox-terrain-v2',
                         vector_layer_name='contour',
                         vector_join_property='ele',
@@ -312,8 +312,6 @@
 
 
 @patch('mapboxgl.viz.display')
-<<<<<<< HEAD
-=======
 def test_display_ImageVizPath(display, data):
     """Assert that show calls the mocked display function
     """
@@ -350,15 +348,8 @@
 
 
 @patch('mapboxgl.viz.display')
->>>>>>> 26bdc699
 def test_display_RasterTileViz(display, data):
     """Assert that show calls the mocked display function
     """
     tiles_url = 'https://a.tile.openstreetmap.org/{z}/{x}/{y}.png'
-<<<<<<< HEAD
-    viz = RasterTilesViz(tiles_url, access_token=TOKEN)
-    viz.show()
-    display.assert_called_once()
-=======
-    viz = RasterTilesViz(tiles_url, access_token=TOKEN)
->>>>>>> 26bdc699
+    viz = RasterTilesViz(tiles_url, access_token=TOKEN)