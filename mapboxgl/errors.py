class TokenError(ValueError):
    pass


class ValueError(ValueError):
    pass


class SourceDataError(ValueError):
	pass


<<<<<<< HEAD
class LegendError(ValueError):
=======
class DateConversionError(ValueError):
>>>>>>> c05f4560
	pass<|MERGE_RESOLUTION|>--- conflicted
+++ resolved
@@ -7,12 +7,12 @@
 
 
 class SourceDataError(ValueError):
-	pass
+    pass
 
 
-<<<<<<< HEAD
 class LegendError(ValueError):
-=======
+    pass
+
+
 class DateConversionError(ValueError):
->>>>>>> c05f4560
-	pass+    pass